# Copyright (c) 2010 OpenStack, LLC.
#
# Licensed under the Apache License, Version 2.0 (the "License");
# you may not use this file except in compliance with the License.
# You may obtain a copy of the License at
#
#    http://www.apache.org/licenses/LICENSE-2.0
#
# Unless required by applicable law or agreed to in writing, software
# distributed under the License is distributed on an "AS IS" BASIS,
# WITHOUT WARRANTIES OR CONDITIONS OF ANY KIND, either express or
# implied.
# See the License for the specific language governing permissions and
# limitations under the License.

from __future__ import with_statement

import os
import time
import traceback
from urllib import unquote
from xml.sax import saxutils
from datetime import datetime

import simplejson
from eventlet.timeout import Timeout
from webob import Request, Response
from webob.exc import HTTPAccepted, HTTPBadRequest, HTTPConflict, \
    HTTPCreated, HTTPInternalServerError, HTTPNoContent, \
    HTTPNotFound, HTTPPreconditionFailed, HTTPMethodNotAllowed

from swift.common.db import ContainerBroker
from swift.common.utils import get_logger, get_param, hash_path, \
<<<<<<< HEAD
    normalize_timestamp, storage_directory, split_path
=======
    storage_directory, split_path, get_logger
>>>>>>> 2c596c0a
from swift.common.constraints import CONTAINER_LISTING_LIMIT, \
    check_mount, check_float, check_xml_encodable
from swift.common.bufferedhttp import http_connect
from swift.common.exceptions import ConnectionTimeout
from swift.common.db_replicator import ReplicatorRpc

DATADIR = 'containers'


class ContainerController(object):
    """WSGI Controller for the container server."""

    def __init__(self, conf):
        self.logger = get_logger(conf)
        self.root = conf.get('devices', '/srv/node/')
        self.mount_check = conf.get('mount_check', 'true').lower() in \
                              ('true', 't', '1', 'on', 'yes', 'y')
        self.node_timeout = int(conf.get('node_timeout', 3))
        self.conn_timeout = float(conf.get('conn_timeout', 0.5))
        self.replicator_rpc = ReplicatorRpc(self.root, DATADIR,
                                            ContainerBroker, self.mount_check)

    def _get_container_broker(self, drive, part, account, container):
        """
        Get a DB broker for the container.

        :param drive: drive that holds the container
        :param part: partition the container is in
        :param account: account name
        :param container: container name
        :returns: ContainerBroker object
        """
        hsh = hash_path(account, container)
        db_dir = storage_directory(DATADIR, part, hsh)
        db_path = os.path.join(self.root, drive, db_dir, hsh + '.db')
        return ContainerBroker(db_path, account=account, container=container,
                               logger=self.logger)

    def account_update(self, req, account, container, broker):
        """
        Update the account server with latest container info.

        :param req: webob.Request object
        :param account: account name
        :param container: container name
        :param borker: container DB broker object
        :returns: if the account request returns a 404 error code,
                  HTTPNotFound response object, otherwise None.
        """
        account_host = req.headers.get('X-Account-Host')
        account_partition = req.headers.get('X-Account-Partition')
        account_device = req.headers.get('X-Account-Device')
        if all([account_host, account_partition, account_device]):
            account_ip, account_port = account_host.split(':')
            new_path = '/' + '/'.join([account, container])
            info = broker.get_info()
            account_headers = {'x-put-timestamp': info['put_timestamp'],
                'x-delete-timestamp': info['delete_timestamp'],
                'x-object-count': info['object_count'],
                'x-bytes-used': info['bytes_used'],
                'x-cf-trans-id': req.headers.get('X-Cf-Trans-Id', '-')}
            if req.headers.get('x-account-override-deleted', 'no').lower() == \
                    'yes':
                account_headers['x-account-override-deleted'] = 'yes'
            try:
                with ConnectionTimeout(self.conn_timeout):
                    conn = http_connect(account_ip, account_port,
                        account_device, account_partition, 'PUT', new_path,
                        account_headers)
                with Timeout(self.node_timeout):
                    account_response = conn.getresponse()
                    account_response.read()
                    if account_response.status == 404:
                        return HTTPNotFound(request=req)
                    elif account_response.status < 200 or \
                            account_response.status > 299:
                        self.logger.error('ERROR Account update failed '
                            'with %s:%s/%s transaction %s (will retry '
                            'later): Response %s %s' % (account_ip,
                            account_port, account_device,
                            req.headers.get('x-cf-trans-id'),
                            account_response.status,
                            account_response.reason))
            except:
                self.logger.exception('ERROR account update failed with '
                    '%s:%s/%s transaction %s (will retry later)' %
                    (account_ip, account_port, account_device,
                     req.headers.get('x-cf-trans-id', '-')))
        return None

    def DELETE(self, req):
        """Handle HTTP DELETE request."""
        try:
            drive, part, account, container, obj = split_path(
                unquote(req.path), 4, 5, True)
        except ValueError, err:
            return HTTPBadRequest(body=str(err), content_type='text/plain',
                                request=req)
        if 'x-timestamp' not in req.headers or \
                    not check_float(req.headers['x-timestamp']):
            return HTTPBadRequest(body='Missing timestamp', request=req,
                        content_type='text/plain')
        if self.mount_check and not check_mount(self.root, drive):
            return Response(status='507 %s is not mounted' % drive)
        broker = self._get_container_broker(drive, part, account, container)
        if not os.path.exists(broker.db_file):
            return HTTPNotFound()
        if obj:     # delete object
            broker.delete_object(obj, req.headers.get('x-timestamp'))
            return HTTPNoContent(request=req)
        else:
            # delete container
            if not broker.empty():
                return HTTPConflict(request=req)
            existed = float(broker.get_info()['put_timestamp']) and \
                      not broker.is_deleted()
            broker.delete_db(req.headers['X-Timestamp'])
            if not broker.is_deleted():
                return HTTPConflict(request=req)
            resp = self.account_update(req, account, container, broker)
            if resp:
                return resp
            if existed:
                return HTTPNoContent(request=req)
            return HTTPAccepted(request=req)

    def PUT(self, req):
        """Handle HTTP PUT request."""
        try:
            drive, part, account, container, obj = split_path(
                unquote(req.path), 4, 5, True)
        except ValueError, err:
            return HTTPBadRequest(body=str(err), content_type='text/plain',
                                request=req)
        if 'x-timestamp' not in req.headers or \
                    not check_float(req.headers['x-timestamp']):
            return HTTPBadRequest(body='Missing timestamp', request=req,
                        content_type='text/plain')
        if self.mount_check and not check_mount(self.root, drive):
            return Response(status='507 %s is not mounted' % drive)
        timestamp = normalize_timestamp(req.headers['x-timestamp'])
        broker = self._get_container_broker(drive, part, account, container)
        if obj:     # put container object
            if not os.path.exists(broker.db_file):
                return HTTPNotFound()
            broker.put_object(obj, timestamp, int(req.headers['x-size']),
                req.headers['x-content-type'], req.headers['x-etag'])
            return HTTPCreated(request=req)
        else:   # put container
            if not os.path.exists(broker.db_file):
                broker.initialize(timestamp)
                created = True
            else:
                created = broker.is_deleted()
                broker.update_put_timestamp(timestamp)
                if broker.is_deleted():
                    return HTTPConflict(request=req)
            metadata = {}
            metadata.update((key, (value, timestamp))
                for key, value in req.headers.iteritems()
                if key.lower().startswith('x-container-meta-'))
            if metadata:
                broker.update_metadata(metadata)
            resp = self.account_update(req, account, container, broker)
            if resp:
                return resp
            if created:
                return HTTPCreated(request=req)
            else:
                return HTTPAccepted(request=req)

    def HEAD(self, req):
        """Handle HTTP HEAD request."""
        try:
            drive, part, account, container, obj = split_path(
                unquote(req.path), 4, 5, True)
        except ValueError, err:
            return HTTPBadRequest(body=str(err), content_type='text/plain',
                                request=req)
        if self.mount_check and not check_mount(self.root, drive):
            return Response(status='507 %s is not mounted' % drive)
        broker = self._get_container_broker(drive, part, account, container)
        broker.pending_timeout = 0.1
        broker.stale_reads_ok = True
        if broker.is_deleted():
            return HTTPNotFound(request=req)
        info = broker.get_info()
        headers = {
            'X-Container-Object-Count': info['object_count'],
            'X-Container-Bytes-Used': info['bytes_used'],
            'X-Timestamp': info['created_at'],
            'X-PUT-Timestamp': info['put_timestamp'],
        }
        headers.update((key, value)
            for key, (value, timestamp) in broker.metadata.iteritems()
            if value != '')
        return HTTPNoContent(request=req, headers=headers)

    def GET(self, req):
        """Handle HTTP GET request."""
        try:
            drive, part, account, container, obj = split_path(
                unquote(req.path), 4, 5, True)
        except ValueError, err:
            return HTTPBadRequest(body=str(err), content_type='text/plain',
                                request=req)
        if self.mount_check and not check_mount(self.root, drive):
            return Response(status='507 %s is not mounted' % drive)
        broker = self._get_container_broker(drive, part, account, container)
        broker.pending_timeout = 0.1
        broker.stale_reads_ok = True
        if broker.is_deleted():
            return HTTPNotFound(request=req)
        info = broker.get_info()
        resp_headers = {
            'X-Container-Object-Count': info['object_count'],
            'X-Container-Bytes-Used': info['bytes_used'],
            'X-Timestamp': info['created_at'],
            'X-PUT-Timestamp': info['put_timestamp'],
        }
        resp_headers.update((key, value)
            for key, (value, timestamp) in broker.metadata.iteritems()
            if value != '')
        try:
            path = get_param(req, 'path')
            prefix = get_param(req, 'prefix')
            delimiter = get_param(req, 'delimiter')
            if delimiter and (len(delimiter) > 1 or ord(delimiter) > 254):
                # delimiters can be made more flexible later
                return HTTPPreconditionFailed(body='Bad delimiter')
            marker = get_param(req, 'marker', '')
            limit = CONTAINER_LISTING_LIMIT
            given_limit = get_param(req, 'limit')
            if given_limit and given_limit.isdigit():
                limit = int(given_limit)
                if limit > CONTAINER_LISTING_LIMIT:
                    return HTTPPreconditionFailed(request=req,
                        body='Maximum limit is %d' % CONTAINER_LISTING_LIMIT)
            query_format = get_param(req, 'format')
        except UnicodeDecodeError, err:
            return HTTPBadRequest(body='parameters not utf8',
                                  content_type='text/plain', request=req)
        header_format = req.accept.first_match(['text/plain',
                                                'application/json',
                                                'application/xml'])
        format = query_format if query_format else header_format
        if format.startswith('application/'):
            format = format[12:]
        container_list = broker.list_objects_iter(limit, marker, prefix,
                                                  delimiter, path)
        if format == 'json':
            out_content_type = 'application/json'
            json_pattern = ['"name":%s', '"hash":"%s"', '"bytes":%s',
                            '"content_type":%s, "last_modified":"%s"']
            json_pattern = '{' + ','.join(json_pattern) + '}'
            json_out = []
            for (name, created_at, size, content_type, etag) in container_list:
                # escape name and format date here
                name = simplejson.dumps(name)
                created_at = datetime.utcfromtimestamp(
                    float(created_at)).isoformat()
                if content_type is None:
                    json_out.append('{"subdir":%s}' % name)
                else:
                    content_type = simplejson.dumps(content_type)
                    json_out.append(json_pattern % (name,
                                                    etag,
                                                    size,
                                                    content_type,
                                                    created_at))
            container_list = '[' + ','.join(json_out) + ']'
        elif format == 'xml':
            out_content_type = 'application/xml'
            xml_output = []
            for (name, created_at, size, content_type, etag) in container_list:
                # escape name and format date here
                name = saxutils.escape(name)
                created_at = datetime.utcfromtimestamp(
                    float(created_at)).isoformat()
                if content_type is None:
                    xml_output.append('<subdir name="%s" />' % name)
                else:
                    content_type = saxutils.escape(content_type)
                    xml_output.append('<object><name>%s</name><hash>%s</hash>'\
                           '<bytes>%d</bytes><content_type>%s</content_type>'\
                           '<last_modified>%s</last_modified></object>' % \
                           (name, etag, size, content_type, created_at))
            container_list = ''.join([
                '<?xml version="1.0" encoding="UTF-8"?>\n',
                '<container name=%s>' % saxutils.quoteattr(container),
                ''.join(xml_output), '</container>'])
        else:
            if not container_list:
                return HTTPNoContent(request=req, headers=resp_headers)
            out_content_type = 'text/plain'
            container_list = '\n'.join(r[0] for r in container_list) + '\n'
        ret = Response(body=container_list, request=req, headers=resp_headers)
        ret.content_type = out_content_type
        ret.charset = 'utf8'
        return ret

    def REPLICATE(self, req):
        """
        Handle HTTP REPLICATE request (json-encoded RPC calls for replication.)
        """
        try:
            post_args = split_path(unquote(req.path), 3)
        except ValueError, err:
            return HTTPBadRequest(body=str(err), content_type='text/plain',
                                request=req)
        drive, partition, hash = post_args
        if self.mount_check and not check_mount(self.root, drive):
            return Response(status='507 %s is not mounted' % drive)
        try:
            args = simplejson.load(req.body_file)
        except ValueError, err:
            return HTTPBadRequest(body=str(err), content_type='text/plain')
        ret = self.replicator_rpc.dispatch(post_args, args)
        ret.request = req
        return ret

    def POST(self, req):
        """Handle HTTP POST request."""
        try:
            drive, part, account, container = split_path(unquote(req.path), 4)
        except ValueError, err:
            return HTTPBadRequest(body=str(err), content_type='text/plain',
                                  request=req)
        if 'x-timestamp' not in req.headers or \
                not check_float(req.headers['x-timestamp']):
            return HTTPBadRequest(body='Missing or bad timestamp',
                request=req, content_type='text/plain')
        if self.mount_check and not check_mount(self.root, drive):
            return Response(status='507 %s is not mounted' % drive)
        broker = self._get_container_broker(drive, part, account, container)
        if broker.is_deleted():
            return HTTPNotFound(request=req)
        timestamp = normalize_timestamp(req.headers['x-timestamp'])
        metadata = {}
        metadata.update((key, (value, timestamp))
            for key, value in req.headers.iteritems()
            if key.lower().startswith('x-container-meta-'))
        if metadata:
            broker.update_metadata(metadata)
        return HTTPNoContent(request=req)

    def __call__(self, env, start_response):
        start_time = time.time()
        req = Request(env)
        if not check_xml_encodable(req.path_info):
            res = HTTPPreconditionFailed(body='Invalid UTF8')
        else:
            try:
                if hasattr(self, req.method):
                    res = getattr(self, req.method)(req)
                else:
                    res = HTTPMethodNotAllowed()
            except:
                self.logger.exception('ERROR __call__ error with %s %s '
                    'transaction %s' % (env.get('REQUEST_METHOD', '-'),
                    env.get('PATH_INFO', '-'), env.get('HTTP_X_CF_TRANS_ID',
                    '-')))
                res = HTTPInternalServerError(body=traceback.format_exc())
        trans_time = '%.4f' % (time.time() - start_time)
        log_message = '%s - - [%s] "%s %s" %s %s "%s" "%s" "%s" %s' % (
            req.remote_addr,
            time.strftime('%d/%b/%Y:%H:%M:%S +0000',
                          time.gmtime()),
            req.method, req.path,
            res.status.split()[0], res.content_length or '-',
            req.headers.get('x-cf-trans-id', '-'),
            req.referer or '-', req.user_agent or '-',
            trans_time)
        if req.method.upper() == 'REPLICATE':
            self.logger.debug(log_message)
        else:
            self.logger.info(log_message)
        return res(env, start_response)

def app_factory(global_conf, **local_conf):
    """paste.deploy app factory for creating WSGI container server apps"""
    conf = global_conf.copy()
    conf.update(local_conf)
    return ContainerController(conf)<|MERGE_RESOLUTION|>--- conflicted
+++ resolved
@@ -31,11 +31,7 @@
 
 from swift.common.db import ContainerBroker
 from swift.common.utils import get_logger, get_param, hash_path, \
-<<<<<<< HEAD
     normalize_timestamp, storage_directory, split_path
-=======
-    storage_directory, split_path, get_logger
->>>>>>> 2c596c0a
 from swift.common.constraints import CONTAINER_LISTING_LIMIT, \
     check_mount, check_float, check_xml_encodable
 from swift.common.bufferedhttp import http_connect
